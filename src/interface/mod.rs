//! Abstract Human Interface Device Interfaces
<<<<<<< HEAD
use frunk::{HCons, HNil, ToRef};
=======
use core::marker::PhantomData;
use frunk::{HCons, HNil, ToMut};
>>>>>>> 471d68e2
use packed_struct::prelude::*;
use usb_device::bus::{StringIndex, UsbBus, UsbBusAllocator};
use usb_device::class_prelude::DescriptorWriter;

<<<<<<< HEAD
use crate::hid_class::descriptor::{DescriptorType, HidProtocol};
=======
use crate::hid_class::descriptor::DescriptorType;

use self::raw::RawInterface;
>>>>>>> 471d68e2

pub mod managed;
pub mod raw;

#[derive(Clone, Copy, Debug, PartialEq, Eq, PackedStruct)]
#[packed_struct(endian = "lsb", size_bytes = 7)]
pub struct HidDescriptorBody {
    bcd_hid: u16,
    country_code: u8,
    num_descriptors: u8,
    #[packed_field(ty = "enum", size_bytes = "1")]
    descriptor_type: DescriptorType,
    descriptor_length: u16,
}

pub trait UsbAllocatable<'a, B: UsbBus> {
    type Allocated;
    fn allocate(self, usb_alloc: &'a UsbBusAllocator<B>) -> Self::Allocated;
}

impl<'a, B: UsbBus + 'a> UsbAllocatable<'a, B> for HNil {
    type Allocated = Self;

    fn allocate(self, _: &'a UsbBusAllocator<B>) -> Self::Allocated {
        self
    }
}

impl<'a, B, C, Tail> UsbAllocatable<'a, B> for HCons<C, Tail>
where
    B: UsbBus + 'a,
    C: UsbAllocatable<'a, B>,
    Tail: UsbAllocatable<'a, B>,
{
    type Allocated = HCons<C::Allocated, Tail::Allocated>;

    fn allocate(self, usb_alloc: &'a UsbBusAllocator<B>) -> Self::Allocated {
        HCons {
            head: self.head.allocate(usb_alloc),
            tail: self.tail.allocate(usb_alloc),
        }
    }
}

pub trait InterfaceClass<'a, B: UsbBus> {
    fn interface(&mut self) -> &mut RawInterface<'a, B>;
    fn reset(&mut self);
<<<<<<< HEAD
    fn set_report(&mut self, data: &[u8]) -> usb_device::Result<()>;
    fn get_report(&mut self, data: &mut [u8]) -> usb_device::Result<usize>;
    fn get_report_ack(&mut self) -> usb_device::Result<()>;
    fn set_idle(&mut self, report_id: u8, value: u8);
    fn get_idle(&self, report_id: u8) -> u8;
    fn set_protocol(&mut self, protocol: HidProtocol);
    fn get_protocol(&self) -> HidProtocol;
    fn hid_descriptor_body(&self) -> [u8; 7];
=======
>>>>>>> 471d68e2
}

pub trait InterfaceHList<'a, B>: ToMut<'a> {
    fn get(&mut self, id: u8) -> Option<&mut dyn InterfaceClass<'a, B>>;
    fn reset(&mut self);
    fn write_descriptors(&mut self, writer: &mut DescriptorWriter) -> usb_device::Result<()>;
    fn get_string(&mut self, index: StringIndex, lang_id: u16) -> Option<&'a str>;
}

impl<'a, B> InterfaceHList<'a, B> for HNil {
    fn get(&mut self, _: u8) -> Option<&mut dyn InterfaceClass<'a, B>> {
        None
    }

    fn reset(&mut self) {}

    fn write_descriptors(&mut self, _: &mut DescriptorWriter) -> usb_device::Result<()> {
        Ok(())
    }

    fn get_string(&mut self, _: StringIndex, _: u16) -> Option<&'a str> {
        None
    }
}

impl<'a, B: UsbBus + 'a, Head: InterfaceClass<'a, B> + 'a, Tail: InterfaceHList<'a, B>>
    InterfaceHList<'a, B> for HCons<Head, Tail>
{
    fn get(&mut self, id: u8) -> Option<&mut dyn InterfaceClass<'a, B>> {
        if id == u8::from(self.head.interface().id()) {
            Some(&mut self.head)
        } else {
            self.tail.get(id)
        }
    }

    fn reset(&mut self) {
        self.head.interface().reset();
        self.head.reset();
        self.tail.reset();
    }

    fn write_descriptors(&mut self, writer: &mut DescriptorWriter) -> usb_device::Result<()> {
        self.head.interface().write_descriptors(writer)?;
        self.tail.write_descriptors(writer)
    }

    fn get_string(&mut self, index: StringIndex, lang_id: u16) -> Option<&'a str> {
        let s = self.head.interface().get_string(index, lang_id);
        if s.is_some() {
            s
        } else {
            self.tail.get_string(index, lang_id)
        }
    }
<<<<<<< HEAD
=======
}

pub trait WrappedInterface<'a, B, I, Config = ()>: Sized + InterfaceClass<'a, B>
where
    B: UsbBus,
    I: InterfaceClass<'a, B>,
{
    fn new(interface: I, config: Config) -> Self;
}

pub struct WrappedInterfaceConfig<I, InnerConfig, Config = ()> {
    pub inner_config: InnerConfig,
    pub config: Config,
    interface: PhantomData<I>,
}

impl<I, InnerConfig, Config> WrappedInterfaceConfig<I, InnerConfig, Config> {
    pub fn new(inner_config: InnerConfig, config: Config) -> Self {
        Self {
            inner_config,
            config,
            interface: PhantomData::default(),
        }
    }
}

impl<'a, B, I, InnerConfig, Config> UsbAllocatable<'a, B>
    for WrappedInterfaceConfig<I, InnerConfig, Config>
where
    B: UsbBus + 'a,
    InnerConfig: UsbAllocatable<'a, B>,
    I: WrappedInterface<'a, B, InnerConfig::Allocated, Config>,
    InnerConfig::Allocated: InterfaceClass<'a, B>,
{
    type Allocated = I;

    fn allocate(self, usb_alloc: &'a UsbBusAllocator<B>) -> Self::Allocated {
        I::new(self.inner_config.allocate(usb_alloc), self.config)
    }
>>>>>>> 471d68e2
}<|MERGE_RESOLUTION|>--- conflicted
+++ resolved
@@ -1,21 +1,12 @@
 //! Abstract Human Interface Device Interfaces
-<<<<<<< HEAD
-use frunk::{HCons, HNil, ToRef};
-=======
-use core::marker::PhantomData;
 use frunk::{HCons, HNil, ToMut};
->>>>>>> 471d68e2
 use packed_struct::prelude::*;
 use usb_device::bus::{StringIndex, UsbBus, UsbBusAllocator};
 use usb_device::class_prelude::DescriptorWriter;
 
-<<<<<<< HEAD
-use crate::hid_class::descriptor::{DescriptorType, HidProtocol};
-=======
 use crate::hid_class::descriptor::DescriptorType;
 
 use self::raw::RawInterface;
->>>>>>> 471d68e2
 
 pub mod managed;
 pub mod raw;
@@ -63,17 +54,6 @@
 pub trait InterfaceClass<'a, B: UsbBus> {
     fn interface(&mut self) -> &mut RawInterface<'a, B>;
     fn reset(&mut self);
-<<<<<<< HEAD
-    fn set_report(&mut self, data: &[u8]) -> usb_device::Result<()>;
-    fn get_report(&mut self, data: &mut [u8]) -> usb_device::Result<usize>;
-    fn get_report_ack(&mut self) -> usb_device::Result<()>;
-    fn set_idle(&mut self, report_id: u8, value: u8);
-    fn get_idle(&self, report_id: u8) -> u8;
-    fn set_protocol(&mut self, protocol: HidProtocol);
-    fn get_protocol(&self) -> HidProtocol;
-    fn hid_descriptor_body(&self) -> [u8; 7];
-=======
->>>>>>> 471d68e2
 }
 
 pub trait InterfaceHList<'a, B>: ToMut<'a> {
@@ -129,46 +109,4 @@
             self.tail.get_string(index, lang_id)
         }
     }
-<<<<<<< HEAD
-=======
-}
-
-pub trait WrappedInterface<'a, B, I, Config = ()>: Sized + InterfaceClass<'a, B>
-where
-    B: UsbBus,
-    I: InterfaceClass<'a, B>,
-{
-    fn new(interface: I, config: Config) -> Self;
-}
-
-pub struct WrappedInterfaceConfig<I, InnerConfig, Config = ()> {
-    pub inner_config: InnerConfig,
-    pub config: Config,
-    interface: PhantomData<I>,
-}
-
-impl<I, InnerConfig, Config> WrappedInterfaceConfig<I, InnerConfig, Config> {
-    pub fn new(inner_config: InnerConfig, config: Config) -> Self {
-        Self {
-            inner_config,
-            config,
-            interface: PhantomData::default(),
-        }
-    }
-}
-
-impl<'a, B, I, InnerConfig, Config> UsbAllocatable<'a, B>
-    for WrappedInterfaceConfig<I, InnerConfig, Config>
-where
-    B: UsbBus + 'a,
-    InnerConfig: UsbAllocatable<'a, B>,
-    I: WrappedInterface<'a, B, InnerConfig::Allocated, Config>,
-    InnerConfig::Allocated: InterfaceClass<'a, B>,
-{
-    type Allocated = I;
-
-    fn allocate(self, usb_alloc: &'a UsbBusAllocator<B>) -> Self::Allocated {
-        I::new(self.inner_config.allocate(usb_alloc), self.config)
-    }
->>>>>>> 471d68e2
 }