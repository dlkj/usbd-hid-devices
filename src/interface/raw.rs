use crate::hid_class::descriptor::{
    DescriptorType, HidProtocol, InterfaceProtocol, InterfaceSubClass, COUNTRY_CODE_NOT_SUPPORTED,
    SPEC_VERSION_1_11, USB_CLASS_HID,
};
use crate::hid_class::{BuilderResult, UsbHidBuilderError, UsbPacketSize};
use crate::interface::{InterfaceClass, UsbAllocatable};
use fugit::{ExtU32, MillisDurationU32};
use heapless::Vec;
use option_block::Block32;
use packed_struct::PackedStruct;
use usb_device::bus::{InterfaceNumber, StringIndex, UsbBus, UsbBusAllocator};
#[allow(clippy::wildcard_imports)]
use usb_device::class_prelude::*;
use usb_device::UsbError;

use super::HidDescriptorBody;

#[derive(Debug, Clone, Copy, PartialEq, Eq)]
pub struct RawInterfaceConfig<'a> {
<<<<<<< HEAD
    pub report_descriptor: &'a [u8],
    pub report_descriptor_length: u16,
    pub description: Option<&'a str>,
    pub protocol: InterfaceProtocol,
    pub idle_default: u8,
    pub out_endpoint: Option<EndpointConfig>,
    pub in_endpoint: EndpointConfig,
=======
    report_descriptor: &'a [u8],
    description: Option<&'a str>,
    protocol: InterfaceProtocol,
    idle_default: u8,
    out_endpoint: Option<EndpointConfig>,
    in_endpoint: EndpointConfig,
>>>>>>> 471d68e2
}

// TODO: make configurable, size depends on number of reports for given interface,
// in most cases Block8 (max 8 reports) would be enough (size 9B vs 36B for Block32)
type ReportIdleArray = Block32<u8>;

pub struct RawInterface<'a, B: UsbBus> {
    id: InterfaceNumber,
    config: RawInterfaceConfig<'a>,
    out_endpoint: Option<EndpointOut<'a, B>>,
    in_endpoint: EndpointIn<'a, B>,
    description_index: Option<StringIndex>,
    protocol: HidProtocol,
    report_idle: ReportIdleArray,
    global_idle: u8,
    control_in_report_buffer: Vec<u8, 64>,
    control_out_report_buffer: Vec<u8, 64>,
}

impl<'a, B: UsbBus + 'a> UsbAllocatable<'a, B> for RawInterfaceConfig<'a> {
    type Allocated = RawInterface<'a, B>;

    fn allocate(self, usb_alloc: &'a UsbBusAllocator<B>) -> Self::Allocated {
        RawInterface {
            config: self,
            id: usb_alloc.interface(),
            in_endpoint: usb_alloc.interrupt(
                self.in_endpoint.max_packet_size.into(),
                self.in_endpoint.poll_interval,
            ),
            out_endpoint: self
                .out_endpoint
                .map(|c| usb_alloc.interrupt(c.max_packet_size.into(), c.poll_interval)),
            description_index: self.description.map(|_| usb_alloc.string()),
            //When initialized, all devices default to report protocol - Hid spec 7.2.6 Set_Protocol Request
            protocol: HidProtocol::Report,
            report_idle: Block32::default(),
            global_idle: self.idle_default,
            control_in_report_buffer: Vec::default(),
            control_out_report_buffer: Vec::default(),
        }
    }
}

impl<'a, B: UsbBus> InterfaceClass<'a, B> for RawInterface<'a, B> {
    fn interface(&mut self) -> &mut RawInterface<'a, B> {
        self
    }

    fn reset(&mut self) {}
}

impl<'a, B: UsbBus> RawInterface<'a, B> {
    fn clear_report_idle(&mut self) {
        self.report_idle = Block32::default();
    }
    fn get_report_idle(&self, report_id: u8) -> Option<u8> {
        if u32::from(report_id) < ReportIdleArray::CAPACITY {
            self.report_idle.get(report_id.into()).copied()
        } else {
            None
        }
    }
    #[must_use]
    pub fn protocol(&self) -> HidProtocol {
        self.protocol
    }
    #[must_use]
    pub fn global_idle(&self) -> MillisDurationU32 {
        (u32::from(self.global_idle) * 4).millis()
    }
    #[must_use]
    pub fn report_idle(&self, report_id: u8) -> Option<MillisDurationU32> {
        if report_id == 0 {
            None
        } else {
            self.get_report_idle(report_id)
                .map(|i| (u32::from(i) * 4).millis())
        }
    }
    pub fn write_report(&mut self, data: &[u8]) -> usb_device::Result<usize> {
        //Try to write report to the report buffer for the config endpoint
        let control_result = if self.control_in_report_buffer.is_empty() {
            match self.control_in_report_buffer.extend_from_slice(data) {
                Ok(_) => Ok(data.len()),
                Err(_) => Err(UsbError::BufferOverflow),
            }
        } else {
            Err(UsbError::WouldBlock)
        };

        //Also try to write report to the in endpoint
        let endpoint_result = self.in_endpoint.write(data);

        match (control_result, endpoint_result) {
            //OK if either succeeded
            (_, Ok(n)) | (Ok(n), _) => Ok(n),
            //non-WouldBlock errors take preference
            (Err(e), Err(UsbError::WouldBlock)) | (_, Err(e)) => Err(e),
        }
    }
    pub fn read_report(&mut self, data: &mut [u8]) -> usb_device::Result<usize> {
        //If there is an out endpoint, try to read from it first
        let ep_result = if let Some(ep) = &self.out_endpoint {
            ep.read(data)
        } else {
            Err(UsbError::WouldBlock)
        };

        match ep_result {
            Err(UsbError::WouldBlock) => {
                //If there wasn't data available from the in endpoint
                //try the config endpoint report buffer
                let out_len = self.control_out_report_buffer.len();
                if self.control_out_report_buffer.is_empty() {
                    Err(UsbError::WouldBlock)
                } else if data.len() < out_len {
                    Err(UsbError::BufferOverflow)
                } else {
                    data[..out_len].copy_from_slice(&self.control_out_report_buffer);
                    self.control_out_report_buffer.clear();
                    Ok(out_len)
                }
            }
            _ => ep_result,
        }
    }

    pub(crate) fn hid_descriptor_body(&self) -> [u8; 7] {
        let descriptor_len = u16::try_from(self.report_descriptor().len())
            .expect("Report descriptor too long, must be < u16::MAX");

        HidDescriptorBody {
            bcd_hid: SPEC_VERSION_1_11,
            country_code: COUNTRY_CODE_NOT_SUPPORTED,
            num_descriptors: 1,
            descriptor_type: DescriptorType::Report,
            descriptor_length: descriptor_len,
        }
        .pack()
        .map_err(drop) // Avoid pulling all the core::fmt code into final binary
        .expect("Failed to pack HidDescriptor")
    }

    pub(crate) fn report_descriptor(&self) -> &'_ [u8] {
        self.config.report_descriptor
    }

    pub(crate) fn id(&self) -> InterfaceNumber {
        self.id
    }
    pub(crate) fn write_descriptors(
        &self,
        writer: &mut DescriptorWriter,
    ) -> usb_device::Result<()> {
        writer.interface_alt(
            self.id,
            usb_device::device::DEFAULT_ALTERNATE_SETTING,
            USB_CLASS_HID,
            InterfaceSubClass::from(self.config.protocol).into(),
            self.config.protocol.into(),
            self.description_index,
        )?;

        //Hid descriptor
        writer.write(DescriptorType::Hid.into(), &self.hid_descriptor_body())?;

        //Endpoint descriptors
        writer.endpoint(&self.in_endpoint)?;
        if let Some(e) = &self.out_endpoint {
            writer.endpoint(e)?;
        }

        Ok(())
    }
    pub(crate) fn get_string(&self, index: StringIndex, _lang_id: u16) -> Option<&'a str> {
        self.description_index
            .filter(|&i| i == index)
            .and(self.config.description)
    }
    pub(crate) fn reset(&mut self) {
        self.protocol = HidProtocol::Report;
        self.global_idle = self.config.idle_default;
        self.clear_report_idle();
        self.control_in_report_buffer.clear();
        self.control_out_report_buffer.clear();
    }
<<<<<<< HEAD
    fn set_report(&mut self, data: &[u8]) -> usb_device::Result<()> {
        let mut out_buffer = self.control_out_report_buffer.borrow_mut();
        if out_buffer.is_empty() {
            if out_buffer.extend_from_slice(data).is_ok() {
                trace!("Set report, {} bytes", &out_buffer.len());
=======
    pub(crate) fn set_report(&mut self, data: &[u8]) -> usb_device::Result<()> {
        if self.control_out_report_buffer.is_empty() {
            if self
                .control_out_report_buffer
                .extend_from_slice(data)
                .is_ok()
            {
                trace!(
                    "Set report, {:X} bytes",
                    &self.control_out_report_buffer.len()
                );
>>>>>>> 471d68e2
                Ok(())
            } else {
                error!(
                    "Failed to set report, too large for buffer. Report size {}, expected <={}",
                    data.len(),
                    &self.control_out_report_buffer.capacity()
                );
                Err(UsbError::BufferOverflow)
            }
        } else {
            trace!("Failed to set report, buffer not empty");
            Err(UsbError::WouldBlock)
        }
    }

    pub(crate) fn get_report(&self, data: &mut [u8]) -> usb_device::Result<usize> {
        if self.control_in_report_buffer.is_empty() {
            trace!("GetReport would block, empty buffer");
            Err(UsbError::WouldBlock)
        } else if data.len() < self.control_in_report_buffer.len() {
            error!("GetReport failed, buffer too short");
            Err(UsbError::BufferOverflow)
        } else {
            data[..self.control_in_report_buffer.len()]
                .copy_from_slice(&self.control_in_report_buffer);
            Ok(self.control_in_report_buffer.len())
        }
    }

    pub(crate) fn get_report_ack(&mut self) -> usb_device::Result<()> {
        if self.control_in_report_buffer.is_empty() {
            error!("GetReport ACK failed, empty buffer");
            Err(UsbError::WouldBlock)
        } else {
            self.control_in_report_buffer.clear();
            Ok(())
        }
    }

    pub(crate) fn set_idle(&mut self, report_id: u8, value: u8) {
        if report_id == 0 {
            self.global_idle = value;
            //"If the lower byte of value is zero, then the idle rate applies to all
            //input reports generated by the device" - HID spec 7.2.4
            self.clear_report_idle();
            info!("Set global idle to {}", value);
        } else if u32::from(report_id) < ReportIdleArray::CAPACITY {
<<<<<<< HEAD
            self.report_idle.insert(report_id as usize, value);
            info!("Set report idle for ID{} to {}", report_id, value);
=======
            self.report_idle.insert(report_id.into(), value);
            info!("Set report idle for ID{:X} to {:X}", report_id, value);
>>>>>>> 471d68e2
        } else {
            warn!(
                "Failed to set idle for report id {} - max id {}",
                report_id,
                ReportIdleArray::CAPACITY - 1
            );
        }
    }
    pub(crate) fn get_idle(&self, report_id: u8) -> u8 {
        if report_id == 0 {
            self.global_idle
        } else {
            self.get_report_idle(report_id).unwrap_or(self.global_idle)
        }
    }
    pub(crate) fn set_protocol(&mut self, protocol: HidProtocol) {
        self.protocol = protocol;
        info!("Set protocol to {:?}", protocol);
    }

    pub(crate) fn get_protocol(&self) -> HidProtocol {
        self.protocol
    }

    fn hid_descriptor_body(&self) -> [u8; 7] {
        match (HidDescriptorBody {
            bcd_hid: SPEC_VERSION_1_11,
            country_code: COUNTRY_CODE_NOT_SUPPORTED,
            num_descriptors: 1,
            descriptor_type: DescriptorType::Report,
            descriptor_length: self.config.report_descriptor_length,
        }
        .pack())
        {
            Ok(d) => d,
            Err(_) => panic!("Failed to pack HidDescriptor"),
        }
    }
}

<<<<<<< HEAD
impl<'a, B: UsbBus> RawInterface<'a, B> {
    pub fn new(usb_alloc: &'a UsbBusAllocator<B>, config: RawInterfaceConfig<'a>) -> Self {
        RawInterface {
            config,
            id: usb_alloc.interface(),
            in_endpoint: usb_alloc.interrupt(
                config.in_endpoint.max_packet_size as u16,
                config.in_endpoint.poll_interval,
            ),
            out_endpoint: config
                .out_endpoint
                .map(|c| usb_alloc.interrupt(c.max_packet_size as u16, c.poll_interval)),
            description_index: config.description.map(|_| usb_alloc.string()),
            //When initialized, all devices default to report protocol - Hid spec 7.2.6 Set_Protocol Request
            protocol: HidProtocol::Report,
            report_idle: Block32::default(),
            global_idle: config.idle_default,
            control_in_report_buffer: RefCell::new(Vec::default()),
            control_out_report_buffer: RefCell::new(Vec::default()),
        }
    }

    fn clear_report_idle(&mut self) {
        self.report_idle = Block32::default();
    }
    fn get_report_idle(&self, report_id: u8) -> Option<u8> {
        if u32::from(report_id) < ReportIdleArray::CAPACITY {
            self.report_idle.get(report_id as usize).copied()
        } else {
            None
        }
    }
    pub fn protocol(&self) -> HidProtocol {
        self.protocol
    }
    pub fn global_idle(&self) -> MillisDurationU32 {
        (u32::from(self.global_idle) * 4).millis()
    }
    pub fn report_idle(&self, report_id: u8) -> Option<MillisDurationU32> {
        if report_id == 0 {
            None
        } else {
            self.get_report_idle(report_id)
                .map(|i| (u32::from(i) * 4).millis())
        }
    }
    pub fn write_report(&self, data: &[u8]) -> usb_device::Result<usize> {
        //Try to write report to the report buffer for the config endpoint
        let mut in_buffer = self.control_in_report_buffer.borrow_mut();
        let control_result = if in_buffer.is_empty() {
            match in_buffer.extend_from_slice(data) {
                Ok(_) => Ok(data.len()),
                Err(_) => Err(UsbError::BufferOverflow),
            }
        } else {
            Err(UsbError::WouldBlock)
        };

        //Also try to write report to the in endpoint
        let endpoint_result = self.in_endpoint.write(data);

        match (control_result, endpoint_result) {
            //OK if either succeeded
            (_, Ok(n)) | (Ok(n), _) => Ok(n),
            //non-WouldBlock errors take preference
            (Err(e), Err(UsbError::WouldBlock)) | (_, Err(e)) => Err(e),
        }
    }
    pub fn read_report(&self, data: &mut [u8]) -> usb_device::Result<usize> {
        //If there is an out endpoint, try to read from it first
        let ep_result = if let Some(ep) = &self.out_endpoint {
            ep.read(data)
        } else {
            Err(UsbError::WouldBlock)
        };

        match ep_result {
            Err(UsbError::WouldBlock) => {
                //If there wasn't data available from the in endpoint
                //try the config endpoint report buffer
                let mut out_buffer = self.control_out_report_buffer.borrow_mut();
                if out_buffer.is_empty() {
                    Err(UsbError::WouldBlock)
                } else if data.len() < out_buffer.len() {
                    Err(UsbError::BufferOverflow)
                } else {
                    let n = out_buffer.len();
                    data[..n].copy_from_slice(&out_buffer);
                    out_buffer.clear();
                    Ok(n)
                }
            }
            _ => ep_result,
        }
    }
}

=======
>>>>>>> 471d68e2
#[derive(Debug, Clone, Copy, PartialEq, Eq)]
pub struct EndpointConfig {
    pub poll_interval: u8,
    pub max_packet_size: UsbPacketSize,
}

#[must_use = "this `UsbHidInterfaceBuilder` must be assigned or consumed by `::build_interface()`"]
#[derive(Copy, Clone, Debug)]
pub struct RawInterfaceBuilder<'a> {
    config: RawInterfaceConfig<'a>,
}

impl<'a> RawInterfaceBuilder<'a> {
    pub fn new(report_descriptor: &'a [u8]) -> BuilderResult<Self> {
        Ok(RawInterfaceBuilder {
            config: RawInterfaceConfig {
                report_descriptor,
                report_descriptor_length: u16::try_from(report_descriptor.len())
                    .map_err(|_| UsbHidBuilderError::SliceLengthOverflow)?,
                description: None,
                protocol: InterfaceProtocol::None,
                idle_default: 0,
                out_endpoint: None,
                in_endpoint: EndpointConfig {
                    max_packet_size: UsbPacketSize::Bytes8,
                    poll_interval: 20,
                },
            },
        })
    }

    pub fn boot_device(mut self, protocol: InterfaceProtocol) -> Self {
        self.config.protocol = protocol;
        self
    }

    pub fn idle_default(mut self, duration: MillisDurationU32) -> BuilderResult<Self> {
        if duration.ticks() == 0 {
            self.config.idle_default = 0;
        } else {
            let scaled_duration = duration.to_millis() / 4;

            if scaled_duration == 0 {
                //round up for 1-3ms
                self.config.idle_default = 1;
            } else {
                self.config.idle_default =
                    u8::try_from(scaled_duration).map_err(|_| UsbHidBuilderError::ValueOverflow)?;
            }
        }
        Ok(self)
    }

    pub fn description(mut self, s: &'a str) -> Self {
        self.config.description = Some(s);
        self
    }

    pub fn with_out_endpoint(
        mut self,
        max_packet_size: UsbPacketSize,
        poll_interval: MillisDurationU32,
    ) -> BuilderResult<Self> {
        self.config.out_endpoint = Some(EndpointConfig {
            max_packet_size,
            poll_interval: u8::try_from(poll_interval.to_millis())
                .map_err(|_| UsbHidBuilderError::ValueOverflow)?,
        });
        Ok(self)
    }

    pub fn without_out_endpoint(mut self) -> Self {
        self.config.out_endpoint = None;
        self
    }

    pub fn in_endpoint(
        mut self,
        max_packet_size: UsbPacketSize,
        poll_interval: MillisDurationU32,
    ) -> BuilderResult<Self> {
        self.config.in_endpoint = EndpointConfig {
            max_packet_size,
            poll_interval: u8::try_from(poll_interval.to_millis())
                .map_err(|_| UsbHidBuilderError::ValueOverflow)?,
        };
        Ok(self)
    }

    #[must_use]
    pub fn build(self) -> RawInterfaceConfig<'a> {
        self.config
    }
}<|MERGE_RESOLUTION|>--- conflicted
+++ resolved
@@ -17,22 +17,13 @@
 
 #[derive(Debug, Clone, Copy, PartialEq, Eq)]
 pub struct RawInterfaceConfig<'a> {
-<<<<<<< HEAD
-    pub report_descriptor: &'a [u8],
-    pub report_descriptor_length: u16,
-    pub description: Option<&'a str>,
-    pub protocol: InterfaceProtocol,
-    pub idle_default: u8,
-    pub out_endpoint: Option<EndpointConfig>,
-    pub in_endpoint: EndpointConfig,
-=======
     report_descriptor: &'a [u8],
+    report_descriptor_length: u16,
     description: Option<&'a str>,
     protocol: InterfaceProtocol,
     idle_default: u8,
     out_endpoint: Option<EndpointConfig>,
     in_endpoint: EndpointConfig,
->>>>>>> 471d68e2
 }
 
 // TODO: make configurable, size depends on number of reports for given interface,
@@ -82,258 +73,15 @@
         self
     }
 
-    fn reset(&mut self) {}
-}
-
-impl<'a, B: UsbBus> RawInterface<'a, B> {
-    fn clear_report_idle(&mut self) {
-        self.report_idle = Block32::default();
-    }
-    fn get_report_idle(&self, report_id: u8) -> Option<u8> {
-        if u32::from(report_id) < ReportIdleArray::CAPACITY {
-            self.report_idle.get(report_id.into()).copied()
-        } else {
-            None
-        }
-    }
-    #[must_use]
-    pub fn protocol(&self) -> HidProtocol {
-        self.protocol
-    }
-    #[must_use]
-    pub fn global_idle(&self) -> MillisDurationU32 {
-        (u32::from(self.global_idle) * 4).millis()
-    }
-    #[must_use]
-    pub fn report_idle(&self, report_id: u8) -> Option<MillisDurationU32> {
-        if report_id == 0 {
-            None
-        } else {
-            self.get_report_idle(report_id)
-                .map(|i| (u32::from(i) * 4).millis())
-        }
-    }
-    pub fn write_report(&mut self, data: &[u8]) -> usb_device::Result<usize> {
-        //Try to write report to the report buffer for the config endpoint
-        let control_result = if self.control_in_report_buffer.is_empty() {
-            match self.control_in_report_buffer.extend_from_slice(data) {
-                Ok(_) => Ok(data.len()),
-                Err(_) => Err(UsbError::BufferOverflow),
-            }
-        } else {
-            Err(UsbError::WouldBlock)
-        };
-
-        //Also try to write report to the in endpoint
-        let endpoint_result = self.in_endpoint.write(data);
-
-        match (control_result, endpoint_result) {
-            //OK if either succeeded
-            (_, Ok(n)) | (Ok(n), _) => Ok(n),
-            //non-WouldBlock errors take preference
-            (Err(e), Err(UsbError::WouldBlock)) | (_, Err(e)) => Err(e),
-        }
-    }
-    pub fn read_report(&mut self, data: &mut [u8]) -> usb_device::Result<usize> {
-        //If there is an out endpoint, try to read from it first
-        let ep_result = if let Some(ep) = &self.out_endpoint {
-            ep.read(data)
-        } else {
-            Err(UsbError::WouldBlock)
-        };
-
-        match ep_result {
-            Err(UsbError::WouldBlock) => {
-                //If there wasn't data available from the in endpoint
-                //try the config endpoint report buffer
-                let out_len = self.control_out_report_buffer.len();
-                if self.control_out_report_buffer.is_empty() {
-                    Err(UsbError::WouldBlock)
-                } else if data.len() < out_len {
-                    Err(UsbError::BufferOverflow)
-                } else {
-                    data[..out_len].copy_from_slice(&self.control_out_report_buffer);
-                    self.control_out_report_buffer.clear();
-                    Ok(out_len)
-                }
-            }
-            _ => ep_result,
-        }
-    }
-
-    pub(crate) fn hid_descriptor_body(&self) -> [u8; 7] {
-        let descriptor_len = u16::try_from(self.report_descriptor().len())
-            .expect("Report descriptor too long, must be < u16::MAX");
-
-        HidDescriptorBody {
-            bcd_hid: SPEC_VERSION_1_11,
-            country_code: COUNTRY_CODE_NOT_SUPPORTED,
-            num_descriptors: 1,
-            descriptor_type: DescriptorType::Report,
-            descriptor_length: descriptor_len,
-        }
-        .pack()
-        .map_err(drop) // Avoid pulling all the core::fmt code into final binary
-        .expect("Failed to pack HidDescriptor")
-    }
-
-    pub(crate) fn report_descriptor(&self) -> &'_ [u8] {
-        self.config.report_descriptor
-    }
-
-    pub(crate) fn id(&self) -> InterfaceNumber {
-        self.id
-    }
-    pub(crate) fn write_descriptors(
-        &self,
-        writer: &mut DescriptorWriter,
-    ) -> usb_device::Result<()> {
-        writer.interface_alt(
-            self.id,
-            usb_device::device::DEFAULT_ALTERNATE_SETTING,
-            USB_CLASS_HID,
-            InterfaceSubClass::from(self.config.protocol).into(),
-            self.config.protocol.into(),
-            self.description_index,
-        )?;
-
-        //Hid descriptor
-        writer.write(DescriptorType::Hid.into(), &self.hid_descriptor_body())?;
-
-        //Endpoint descriptors
-        writer.endpoint(&self.in_endpoint)?;
-        if let Some(e) = &self.out_endpoint {
-            writer.endpoint(e)?;
-        }
-
-        Ok(())
-    }
-    pub(crate) fn get_string(&self, index: StringIndex, _lang_id: u16) -> Option<&'a str> {
-        self.description_index
-            .filter(|&i| i == index)
-            .and(self.config.description)
-    }
-    pub(crate) fn reset(&mut self) {
+    fn reset(&mut self) {
         self.protocol = HidProtocol::Report;
         self.global_idle = self.config.idle_default;
         self.clear_report_idle();
         self.control_in_report_buffer.clear();
         self.control_out_report_buffer.clear();
     }
-<<<<<<< HEAD
-    fn set_report(&mut self, data: &[u8]) -> usb_device::Result<()> {
-        let mut out_buffer = self.control_out_report_buffer.borrow_mut();
-        if out_buffer.is_empty() {
-            if out_buffer.extend_from_slice(data).is_ok() {
-                trace!("Set report, {} bytes", &out_buffer.len());
-=======
-    pub(crate) fn set_report(&mut self, data: &[u8]) -> usb_device::Result<()> {
-        if self.control_out_report_buffer.is_empty() {
-            if self
-                .control_out_report_buffer
-                .extend_from_slice(data)
-                .is_ok()
-            {
-                trace!(
-                    "Set report, {:X} bytes",
-                    &self.control_out_report_buffer.len()
-                );
->>>>>>> 471d68e2
-                Ok(())
-            } else {
-                error!(
-                    "Failed to set report, too large for buffer. Report size {}, expected <={}",
-                    data.len(),
-                    &self.control_out_report_buffer.capacity()
-                );
-                Err(UsbError::BufferOverflow)
-            }
-        } else {
-            trace!("Failed to set report, buffer not empty");
-            Err(UsbError::WouldBlock)
-        }
-    }
-
-    pub(crate) fn get_report(&self, data: &mut [u8]) -> usb_device::Result<usize> {
-        if self.control_in_report_buffer.is_empty() {
-            trace!("GetReport would block, empty buffer");
-            Err(UsbError::WouldBlock)
-        } else if data.len() < self.control_in_report_buffer.len() {
-            error!("GetReport failed, buffer too short");
-            Err(UsbError::BufferOverflow)
-        } else {
-            data[..self.control_in_report_buffer.len()]
-                .copy_from_slice(&self.control_in_report_buffer);
-            Ok(self.control_in_report_buffer.len())
-        }
-    }
-
-    pub(crate) fn get_report_ack(&mut self) -> usb_device::Result<()> {
-        if self.control_in_report_buffer.is_empty() {
-            error!("GetReport ACK failed, empty buffer");
-            Err(UsbError::WouldBlock)
-        } else {
-            self.control_in_report_buffer.clear();
-            Ok(())
-        }
-    }
-
-    pub(crate) fn set_idle(&mut self, report_id: u8, value: u8) {
-        if report_id == 0 {
-            self.global_idle = value;
-            //"If the lower byte of value is zero, then the idle rate applies to all
-            //input reports generated by the device" - HID spec 7.2.4
-            self.clear_report_idle();
-            info!("Set global idle to {}", value);
-        } else if u32::from(report_id) < ReportIdleArray::CAPACITY {
-<<<<<<< HEAD
-            self.report_idle.insert(report_id as usize, value);
-            info!("Set report idle for ID{} to {}", report_id, value);
-=======
-            self.report_idle.insert(report_id.into(), value);
-            info!("Set report idle for ID{:X} to {:X}", report_id, value);
->>>>>>> 471d68e2
-        } else {
-            warn!(
-                "Failed to set idle for report id {} - max id {}",
-                report_id,
-                ReportIdleArray::CAPACITY - 1
-            );
-        }
-    }
-    pub(crate) fn get_idle(&self, report_id: u8) -> u8 {
-        if report_id == 0 {
-            self.global_idle
-        } else {
-            self.get_report_idle(report_id).unwrap_or(self.global_idle)
-        }
-    }
-    pub(crate) fn set_protocol(&mut self, protocol: HidProtocol) {
-        self.protocol = protocol;
-        info!("Set protocol to {:?}", protocol);
-    }
-
-    pub(crate) fn get_protocol(&self) -> HidProtocol {
-        self.protocol
-    }
-
-    fn hid_descriptor_body(&self) -> [u8; 7] {
-        match (HidDescriptorBody {
-            bcd_hid: SPEC_VERSION_1_11,
-            country_code: COUNTRY_CODE_NOT_SUPPORTED,
-            num_descriptors: 1,
-            descriptor_type: DescriptorType::Report,
-            descriptor_length: self.config.report_descriptor_length,
-        }
-        .pack())
-        {
-            Ok(d) => d,
-            Err(_) => panic!("Failed to pack HidDescriptor"),
-        }
-    }
-}
-
-<<<<<<< HEAD
+}
+
 impl<'a, B: UsbBus> RawInterface<'a, B> {
     pub fn new(usb_alloc: &'a UsbBusAllocator<B>, config: RawInterfaceConfig<'a>) -> Self {
         RawInterface {
@@ -351,8 +99,8 @@
             protocol: HidProtocol::Report,
             report_idle: Block32::default(),
             global_idle: config.idle_default,
-            control_in_report_buffer: RefCell::new(Vec::default()),
-            control_out_report_buffer: RefCell::new(Vec::default()),
+            control_in_report_buffer: Vec::default(),
+            control_out_report_buffer: Vec::default(),
         }
     }
 
@@ -361,17 +109,20 @@
     }
     fn get_report_idle(&self, report_id: u8) -> Option<u8> {
         if u32::from(report_id) < ReportIdleArray::CAPACITY {
-            self.report_idle.get(report_id as usize).copied()
+            self.report_idle.get(report_id.into()).copied()
         } else {
             None
         }
     }
+    #[must_use]
     pub fn protocol(&self) -> HidProtocol {
         self.protocol
     }
+    #[must_use]
     pub fn global_idle(&self) -> MillisDurationU32 {
         (u32::from(self.global_idle) * 4).millis()
     }
+    #[must_use]
     pub fn report_idle(&self, report_id: u8) -> Option<MillisDurationU32> {
         if report_id == 0 {
             None
@@ -380,11 +131,10 @@
                 .map(|i| (u32::from(i) * 4).millis())
         }
     }
-    pub fn write_report(&self, data: &[u8]) -> usb_device::Result<usize> {
+    pub fn write_report(&mut self, data: &[u8]) -> usb_device::Result<usize> {
         //Try to write report to the report buffer for the config endpoint
-        let mut in_buffer = self.control_in_report_buffer.borrow_mut();
-        let control_result = if in_buffer.is_empty() {
-            match in_buffer.extend_from_slice(data) {
+        let control_result = if self.control_in_report_buffer.is_empty() {
+            match self.control_in_report_buffer.extend_from_slice(data) {
                 Ok(_) => Ok(data.len()),
                 Err(_) => Err(UsbError::BufferOverflow),
             }
@@ -402,7 +152,7 @@
             (Err(e), Err(UsbError::WouldBlock)) | (_, Err(e)) => Err(e),
         }
     }
-    pub fn read_report(&self, data: &mut [u8]) -> usb_device::Result<usize> {
+    pub fn read_report(&mut self, data: &mut [u8]) -> usb_device::Result<usize> {
         //If there is an out endpoint, try to read from it first
         let ep_result = if let Some(ep) = &self.out_endpoint {
             ep.read(data)
@@ -414,25 +164,164 @@
             Err(UsbError::WouldBlock) => {
                 //If there wasn't data available from the in endpoint
                 //try the config endpoint report buffer
-                let mut out_buffer = self.control_out_report_buffer.borrow_mut();
-                if out_buffer.is_empty() {
+                let out_len = self.control_out_report_buffer.len();
+                if self.control_out_report_buffer.is_empty() {
                     Err(UsbError::WouldBlock)
-                } else if data.len() < out_buffer.len() {
+                } else if data.len() < out_len {
                     Err(UsbError::BufferOverflow)
                 } else {
-                    let n = out_buffer.len();
-                    data[..n].copy_from_slice(&out_buffer);
-                    out_buffer.clear();
-                    Ok(n)
+                    data[..out_len].copy_from_slice(&self.control_out_report_buffer);
+                    self.control_out_report_buffer.clear();
+                    Ok(out_len)
                 }
             }
             _ => ep_result,
         }
     }
-}
-
-=======
->>>>>>> 471d68e2
+
+    pub(crate) fn hid_descriptor_body(&self) -> [u8; 7] {
+        match (HidDescriptorBody {
+            bcd_hid: SPEC_VERSION_1_11,
+            country_code: COUNTRY_CODE_NOT_SUPPORTED,
+            num_descriptors: 1,
+            descriptor_type: DescriptorType::Report,
+            descriptor_length: self.config.report_descriptor_length,
+        }
+        .pack())
+        {
+            Ok(d) => d,
+            Err(_) => panic!("Failed to pack HidDescriptor"),
+        }
+    }
+
+    pub(crate) fn report_descriptor(&self) -> &'_ [u8] {
+        self.config.report_descriptor
+    }
+
+    pub(crate) fn id(&self) -> InterfaceNumber {
+        self.id
+    }
+    pub(crate) fn write_descriptors(
+        &self,
+        writer: &mut DescriptorWriter,
+    ) -> usb_device::Result<()> {
+        writer.interface_alt(
+            self.id,
+            usb_device::device::DEFAULT_ALTERNATE_SETTING,
+            USB_CLASS_HID,
+            InterfaceSubClass::from(self.config.protocol).into(),
+            self.config.protocol.into(),
+            self.description_index,
+        )?;
+
+        //Hid descriptor
+        writer.write(DescriptorType::Hid.into(), &self.hid_descriptor_body())?;
+
+        //Endpoint descriptors
+        writer.endpoint(&self.in_endpoint)?;
+        if let Some(e) = &self.out_endpoint {
+            writer.endpoint(e)?;
+        }
+
+        Ok(())
+    }
+    pub(crate) fn get_string(&self, index: StringIndex, _lang_id: u16) -> Option<&'a str> {
+        self.description_index
+            .filter(|&i| i == index)
+            .and(self.config.description)
+    }
+    pub(crate) fn reset(&mut self) {
+        self.protocol = HidProtocol::Report;
+        self.global_idle = self.config.idle_default;
+        self.clear_report_idle();
+        self.control_in_report_buffer.clear();
+        self.control_out_report_buffer.clear();
+    }
+    pub(crate) fn set_report(&mut self, data: &[u8]) -> usb_device::Result<()> {
+        if self.control_out_report_buffer.is_empty() {
+            if self
+                .control_out_report_buffer
+                .extend_from_slice(data)
+                .is_ok()
+            {
+                trace!(
+                    "Set report, {:X} bytes",
+                    &self.control_out_report_buffer.len()
+                );
+                Ok(())
+            } else {
+                error!(
+                    "Failed to set report, too large for buffer. Report size {:X}, expected <={:X}",
+                    data.len(),
+                    &self.control_out_report_buffer.capacity()
+                );
+                Err(UsbError::BufferOverflow)
+            }
+        } else {
+            trace!("Failed to set report, buffer not empty");
+            Err(UsbError::WouldBlock)
+        }
+    }
+
+    pub(crate) fn get_report(&self, data: &mut [u8]) -> usb_device::Result<usize> {
+        if self.control_in_report_buffer.is_empty() {
+            trace!("GetReport would block, empty buffer");
+            Err(UsbError::WouldBlock)
+        } else if data.len() < self.control_in_report_buffer.len() {
+            error!("GetReport failed, buffer too short");
+            Err(UsbError::BufferOverflow)
+        } else {
+            data[..self.control_in_report_buffer.len()]
+                .copy_from_slice(&self.control_in_report_buffer);
+            Ok(self.control_in_report_buffer.len())
+        }
+    }
+
+    pub(crate) fn get_report_ack(&mut self) -> usb_device::Result<()> {
+        if self.control_in_report_buffer.is_empty() {
+            error!("GetReport ACK failed, empty buffer");
+            Err(UsbError::WouldBlock)
+        } else {
+            self.control_in_report_buffer.clear();
+            Ok(())
+        }
+    }
+
+    pub(crate) fn set_idle(&mut self, report_id: u8, value: u8) {
+        if report_id == 0 {
+            self.global_idle = value;
+            //"If the lower byte of value is zero, then the idle rate applies to all
+            //input reports generated by the device" - HID spec 7.2.4
+            self.clear_report_idle();
+            info!("Set global idle to {:X}", value);
+        } else if u32::from(report_id) < ReportIdleArray::CAPACITY {
+            self.report_idle.insert(report_id.into(), value);
+            info!("Set report idle for ID{:X} to {:X}", report_id, value);
+        } else {
+            warn!(
+                "Failed to set idle for report id {:X} - max id {:X}",
+                report_id,
+                ReportIdleArray::CAPACITY - 1
+            );
+        }
+    }
+    pub(crate) fn get_idle(&self, report_id: u8) -> u8 {
+        if report_id == 0 {
+            self.global_idle
+        } else {
+            self.get_report_idle(report_id).unwrap_or(self.global_idle)
+        }
+    }
+    pub(crate) fn set_protocol(&mut self, protocol: HidProtocol) {
+        self.protocol = protocol;
+        info!("Set protocol to {:?}", protocol);
+    }
+
+    pub(crate) fn get_protocol(&self) -> HidProtocol {
+        self.protocol
+    }
+}
+
 #[derive(Debug, Clone, Copy, PartialEq, Eq)]
 pub struct EndpointConfig {
     pub poll_interval: u8,
