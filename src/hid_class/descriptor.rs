--- conflicted
+++ resolved
@@ -37,12 +37,8 @@
     }
 }
 
-<<<<<<< HEAD
 #[cfg_attr(feature = "defmt", derive(defmt::Format))]
-#[derive(Debug, Clone, Copy, PartialEq, Eq, PrimitiveEnum, IntoPrimitive)]
-=======
 #[derive(Debug, Clone, Copy, PartialEq, Eq, TryFromPrimitive, IntoPrimitive)]
->>>>>>> 471d68e2
 #[repr(u8)]
 pub enum HidProtocol {
     Boot = 0x00,
